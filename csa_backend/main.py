from fastapi import FastAPI, Request
from fastapi.middleware.cors import CORSMiddleware
import asyncio
# from indra_bot import WebContentProcessor
from routes_register import router as api_router
from routers.payments import payment_router
from contextlib import asynccontextmanager
from services.bot_service import initialize_website_content, initialize_sales_content, get_pinecone_index, load_hashes, check_for_updates, get_urls, check_index_stats
# from backend.config.settings import PINECONE_API_KEY
from apscheduler.schedulers.background import BackgroundScheduler   
import logging
from fastapi.responses import Response
from services.sales_content_check import sales_content_changed
import uvicorn

from redis.asyncio import Redis
from services.cache_service import init_redis_client
from config.settings import REDIS_URL

logging.basicConfig(level=logging.INFO)

# Define lifespan manager first
@asynccontextmanager
async def lifespan(app: FastAPI):
    try:
    # ========== REDIS CACHE INITIALIZATION ==========
        # redis_url = REDIS_URL
        # #logging.info(f"Connecting to Redis at {redis_url}")
        # if not redis_url:
        #     raise ValueError("REDIS_URL is not set in the environment variables.")
        # try:
        #     redis = Redis.from_url(redis_url, decode_responses=True)
        #     init_redis_client(redis)
        # except Exception as e:
        #     logging.warning(f"Failed to connect to Redis: {e}. Continuing without Redis cache.")
        #     redis = None

    

        global hashes
        hashes = load_hashes()
        index = get_pinecone_index()
        stats = index.describe_index_stats()
        website_count = stats["namespaces"].get("website", {}).get("vector_count", 0)
        logging.info(f"Website vector count: {website_count}")
        sales_count   = stats["namespaces"].get("sales",   {}).get("vector_count", 0)
        logging.info(f"Vector count : {stats['total_vector_count']}")
        if website_count == 0:
            await initialize_website_content()
        # if sales_count == 0:
        #     await initialize_sales_content()
        # if website_count == 0 and sales_count == 0:
        #     logging.info("Initializing pinecone")
        #     await initialize_website_content()
        #     await initialize_sales_content()
        # if await sales_content_changed():
        #     logging.info("Sales content changed, refreshing...")
        #     await initialize_sales_content()
        # Periodic refresh (async)
        async def refresh_task():
            logging.info("Starting periodic refresh task...")
            while True:
                logging.info("Sleeping for 24 hours before checking for updates...")
                await asyncio.sleep(86400)  # Wait 24 hours before each check
                logging.info("Checking for updates...")
                try:
                    await check_for_updates()
                    logging.info("Update check completed successfully.")
                except Exception as e:
                    logging.error(f"Error during periodic update check: {e}") 

        loop = asyncio.get_event_loop()
        loop.create_task(refresh_task())
        yield
    except Exception as e:
        logging.error(f"Error during lifespan startup: {e}")
        raise  # Re-raise if you want the app to fail on startup errors
    finally:
        # Cleanup resources in finally block to ensure they run even on errors
        if hasattr(app.state, 'scheduler'):
            app.state.scheduler.shutdown()
<<<<<<< HEAD
        if hasattr(app.state, 'redis'):
            app.state.redis.close()     
=======
        if redis:
            await redis.close()
>>>>>>> bbbd184b
        pass

# Create the FastAPI app once
app = FastAPI(
    title="CSA SFO Website Server",
    description="A web server for CSA SFO Website",
    version="1.0.0",
    docs_url=f"/docs",
    redirect_slashes=False,
    lifespan=lifespan
)

# Allow frontend origins
origins = [
    "https://dashboard.vapi.ai",
    "http://localhost:8081",
    "http://localhost:8080",
    "http://127.0.0.1:8081",
    "http://127.0.0.1:8080",
    "http://localhost:3000",  # React default port
    "http://127.0.0.1:3000",
    "http://localhost:5173",  # Vite default port
    "http://127.0.0.1:5173",
    "https://csasfo.com"
]

# Include routers
app.include_router(api_router)
app.include_router(payment_router, prefix="/api/v1")  # Add this line to include payments router

# Add CORS middleware
app.add_middleware(
    CORSMiddleware,
    allow_origins=origins,  # Allows specific origins
    allow_credentials=True,
    allow_methods=["*"],  # Allows all HTTP methods (GET, POST, etc.)
    allow_headers=["*"],  # Allows all headers
)

# Custom middleware to handle OPTIONS requests
async def custom_cors_middleware(request: Request, call_next):
    if request.method == "OPTIONS":
        response = Response(status_code=200)
        origin = request.headers.get("origin")
        if origin in origins:
            response.headers["Access-Control-Allow-Origin"] = origin
            response.headers["Access-Control-Allow-Methods"] = "POST, GET, OPTIONS"  # Specify methods or use "*"
            response.headers["Access-Control-Allow-Headers"] = "content-type"  # Match requested headers or use "*"
            response.headers["Access-Control-Allow-Credentials"] = "true"
        return response
    
    # Process non-OPTIONS requests normally
    response = await call_next(request)
    origin = request.headers.get("origin")
    if origin in origins:
        response.headers["Access-Control-Allow-Origin"] = origin
        response.headers["Access-Control-Allow-Credentials"] = "true"
    return response

# Apply the custom middleware
app.middleware("http")(custom_cors_middleware)

@app.middleware("http")
async def log_requests(request: Request, call_next):
    logging.info(f"Request: {request.method} {request.url} Origin: {request.headers.get('origin')}")
    response = await call_next(request)
    return response

# Global bot instance
# bot = WebContentProcessor()

# Flag to ensure processing runs only once
# startup_ran = False

# List of URLs to process on startup
urls = get_urls()

# Include API router
app.include_router(api_router, prefix="/v1/routes")<|MERGE_RESOLUTION|>--- conflicted
+++ resolved
@@ -79,13 +79,8 @@
         # Cleanup resources in finally block to ensure they run even on errors
         if hasattr(app.state, 'scheduler'):
             app.state.scheduler.shutdown()
-<<<<<<< HEAD
         if hasattr(app.state, 'redis'):
             app.state.redis.close()     
-=======
-        if redis:
-            await redis.close()
->>>>>>> bbbd184b
         pass
 
 # Create the FastAPI app once
